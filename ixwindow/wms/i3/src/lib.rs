--- conflicted
+++ resolved
@@ -4,11 +4,8 @@
 };
 
 pub mod config;
-<<<<<<< HEAD
 pub mod core;
-=======
 pub mod display_icon;
->>>>>>> dca8760f
 pub mod utils;
 
 pub use self::core::Core;
